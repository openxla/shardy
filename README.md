# Shardy

Shardy is an MLIR-based tensor partitioning system for all dialects. Built from
the collaboration of both the [GSPMD](https://arxiv.org/abs/2105.04663) and
[PartIR](https://arxiv.org/abs/2401.11202) teams, it incorporates the best of
both systems, and the shared experience of both teams and users.

Shardy is meant to be dialect
agnostic and provide extensive user control and debuggability features. It
includes an axis-based sharding representation, a set of compiler APIs,
functionality for sharding propagation, and plans for an SPMD partitioner.

<<<<<<< HEAD
=======
For more information see the docs directory.

>>>>>>> 3890152a
## Status

Shardy is a work in progress. Currently the core dialect and c bindings are
fully functional. The python bindings are under development.

## Contacts

*   For questions, contact the maintainers - maintainers at openxla.org<|MERGE_RESOLUTION|>--- conflicted
+++ resolved
@@ -10,11 +10,8 @@
 includes an axis-based sharding representation, a set of compiler APIs,
 functionality for sharding propagation, and plans for an SPMD partitioner.
 
-<<<<<<< HEAD
-=======
 For more information see the docs directory.
 
->>>>>>> 3890152a
 ## Status
 
 Shardy is a work in progress. Currently the core dialect and c bindings are
